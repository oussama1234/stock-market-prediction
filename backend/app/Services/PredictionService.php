--- conflicted
+++ resolved
@@ -459,24 +459,6 @@
         $close = $latestPrice?->close ?? 100.0;
         $volume = $latestPrice?->volume ?? 1000000;
         
-<<<<<<< HEAD
-        // CRITICAL: Add stock category and volatility multiplier for sector-based predictions
-        // Technology stocks (NVDA, AVGO, TSLA) should have higher volatility (2-5% moves)
-        // Finance/Healthcare stocks should have lower volatility (1-2% moves)
-        $volatilityMultiplier = (float) ($stock->volatility_multiplier ?? 1.0);
-        $category = $stock->category ?? 'Unknown';
-        
-        // Initialize base data
-        $data = [
-            'symbol' => $stock->symbol,
-            'close' => $close,
-            'high' => $quote['high'] ?? $latestPrice?->high ?? $close,
-            'low' => $quote['low'] ?? $latestPrice?->low ?? $close,
-            'volume' => $volume,
-            'news_sentiment_score' => $sentiment,
-            'category' => $category,
-            'volatility_multiplier' => $volatilityMultiplier,
-=======
         // Check for surge/bearish keywords in recent news (for V5 model)
         // Use database-driven keywords via KeywordService
         $has_surge_keywords = false;
@@ -512,17 +494,26 @@
             }
         }
         
-        // Initialize base data (V5 Enhanced)
+        // CRITICAL: Add stock category and volatility multiplier for sector-based predictions
+        // Technology stocks (NVDA, AVGO, TSLA) should have higher volatility (2-5% moves)
+        // Finance/Healthcare stocks should have lower volatility (1-2% moves)
+        $volatilityMultiplier = (float) ($stock->volatility_multiplier ?? 1.0);
+        $category = $stock->category ?? 'Unknown';
+        
+        // Initialize base data (V5 Enhanced with both features)
         $data = [
             'symbol' => $stock->symbol,
             'close' => $close,
             'current_price' => $close,  // Required by V5
+            'high' => $quote['high'] ?? $latestPrice?->high ?? $close,
+            'low' => $quote['low'] ?? $latestPrice?->low ?? $close,
             'volume' => $volume,
             'news_sentiment_score' => $sentiment,
             'news_count' => $recentNews->count(),
             'has_surge_keywords' => $has_surge_keywords,
             'has_bearish_keywords' => $has_bearish_keywords,
->>>>>>> 2d6ce71b
+            'category' => $category,
+            'volatility_multiplier' => $volatilityMultiplier,
             'price_change_1d' => 0.0,
             'price_change_3d' => 0.0,
             'price_change_5d' => 0.0,
